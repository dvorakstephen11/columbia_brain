import { buildTagMask, tagIndexById, tagMetaById } from './tags';

const current = new Date();
const currentMonth = current.getMonth();
const currentYear = current.getFullYear();

const createDateTime = (dayOfMonth, hour, minute = 0) =>
  new Date(currentYear, currentMonth, dayOfMonth, hour, minute);

const createEvent = (id, day, startHour, startMinute, durationMinutes, overrides) => {
  const startsAt = createDateTime(day, startHour, startMinute);
  const endsAt = new Date(startsAt.getTime() + durationMinutes * 60 * 1000);
  return {
    id,
    startsAt,
    endsAt,
    ...overrides
  };
};

const baseEvents = [
  createEvent('market-1', 3, 9, 0, 120, {
    title: 'Riverside Farmers Market',
    description: 'Browse seasonal produce, artisan breads, and small-batch goods from local growers.',
    location: 'Riverside Park Plaza',
    category: 'market',
    tags: ['market', 'civic', 'rec'],
    organizer: 'City Markets Cooperative'
  }),
  createEvent('civic-1', 6, 18, 30, 90, {
    title: 'Neighborhood Council Forum',
    description: 'Discuss upcoming zoning updates and community initiatives with council members.',
    location: 'Civic Hall Auditorium',
    category: 'civic',
    tags: ['civic', 'volunteer'],
    organizer: '5th Ward Council'
  }),
  createEvent('tech-1', 11, 12, 0, 75, {
    title: 'Lunchtime Tech Talk: Intro to Web Accessibility',
    description: 'A friendly primer on building inclusive interfaces, led by local accessibility advocates.',
    location: 'Innovation Hub, 3rd Floor Lab',
    category: 'tech',
    tags: ['tech', 'maker', 'civic'],
    organizer: 'Midtown Tech Guild'
  }),
  createEvent('rec-1', 15, 7, 30, 60, {
    title: 'Sunrise Mindful Movement',
    description: 'An easy-going blend of stretching and breathing to welcome the day beside the gardens.',
    location: 'Botanical Conservatory Lawn',
    category: 'rec',
    tags: ['rec', 'kids'],
    organizer: 'City Parks & Wellness'
  }),
  createEvent('volunteer-1', 19, 10, 0, 150, {
    title: 'Community Garden Volunteer Day',
    description: 'Help refresh garden beds, plant pollinator flowers, and connect with fellow volunteers.',
    location: 'Maple & 9th Community Garden',
    category: 'volunteer',
    tags: ['volunteer', 'rec', 'civic'],
    organizer: 'Green Sprouts Collective'
  }),
  createEvent('maker-1', 24, 17, 0, 120, {
    title: 'Makerspace Open Build Night',
    description: 'Bring a project or collaborate on group builds with access to tools and mentors.',
    location: 'Foundry Makerspace',
    category: 'maker',
    tags: ['maker', 'tech', 'arts'],
    organizer: 'Foundry Mentors'
  }),
  createEvent('library-1', 28, 14, 0, 60, {
    title: 'Library Author Spotlight: Voices of the River',
    description: 'A moderated discussion with local authors exploring storytelling and place.',
    location: 'Downtown Library Reading Room',
    category: 'library',
    tags: ['library', 'kids', 'arts'],
    organizer: 'Downtown Library Association'
  }),
<<<<<<< HEAD
  createEvent('rec-2', 3, 16, 0, 90, {
    title: 'Evening Yoga in the Park',
    description: 'Gentle flow yoga session suitable for all levels, held outdoors in the park.',
    location: 'Riverside Park Plaza',
    category: 'rec',
    organizer: 'City Parks & Wellness'
  }),
  createEvent('civic-2', 6, 10, 0, 60, {
    title: 'Community Coffee Hour',
    description: 'Informal gathering to discuss neighborhood concerns and meet your neighbors.',
    location: 'Community Center Lobby',
    category: 'civic',
    organizer: '5th Ward Council'
  }),
  createEvent('tech-2', 12, 14, 30, 90, {
    title: 'Afternoon Coding Workshop',
    description: 'Hands-on session for beginners to learn web development basics.',
    location: 'Innovation Hub, 2nd Floor Classroom',
    category: 'tech',
    organizer: 'Midtown Tech Guild'
  }),
=======
>>>>>>> 8562a5c4
  createEvent('music-1', 12, 20, 0, 90, {
    title: 'Moonlit Music on the Green',
    description: 'Open-air performances from local ensembles with projection art and light installations.',
    location: 'Harborview Amphitheater',
<<<<<<< HEAD
    category: 'rec',
    organizer: 'Sound & Shore Collective'
  }),
  createEvent('arts-1', 5, 19, 0, 120, {
    title: 'Community Art Gallery Opening',
    description: 'Celebrate local artists with refreshments and live demonstrations.',
    location: 'Downtown Arts Center',
    category: 'rec',
    organizer: 'Downtown Arts Collective'
  }),
  createEvent('kids-1', 8, 10, 30, 90, {
    title: 'Storytime & Crafts for Kids',
    description: 'Interactive storytelling followed by a themed craft activity for children ages 4-10.',
    location: 'Downtown Library Children\'s Room',
    category: 'library',
    organizer: 'Downtown Library Association'
  }),
  createEvent('volunteer-2', 10, 9, 0, 180, {
    title: 'Beach Cleanup Day',
    description: 'Join fellow volunteers to clean up the shoreline and protect local wildlife.',
    location: 'Harborview Beach',
    category: 'volunteer',
    organizer: 'Coastal Conservation Group'
  }),
  createEvent('market-2', 17, 8, 0, 180, {
    title: 'Artisan Craft Market',
    description: 'Local artisans showcase handmade jewelry, pottery, textiles, and more.',
    location: 'Historic Market Square',
    category: 'market',
    organizer: 'Artisan Market Guild'
=======
    category: 'music',
    tags: ['music', 'arts', 'rec'],
    organizer: 'Sound & Shore Collective'
>>>>>>> 8562a5c4
  })
];

const sanitizeTags = (tags = [], category) => {
  const normalized = new Set(category ? [category, ...tags] : tags);
  return Array.from(normalized).filter((tagId) => typeof tagIndexById[tagId] === 'number');
};

export const mockEvents = baseEvents.map((event) => {
  const tags = sanitizeTags(event.tags, event.category);
  return {
    ...event,
    tags,
    tagMask: buildTagMask(tags),
    categoryMeta: tagMetaById[event.category] ?? null
  };
});

export const getEventCategoryMeta = (category) => tagMetaById[category] ?? null;<|MERGE_RESOLUTION|>--- conflicted
+++ resolved
@@ -75,12 +75,12 @@
     tags: ['library', 'kids', 'arts'],
     organizer: 'Downtown Library Association'
   }),
-<<<<<<< HEAD
   createEvent('rec-2', 3, 16, 0, 90, {
     title: 'Evening Yoga in the Park',
     description: 'Gentle flow yoga session suitable for all levels, held outdoors in the park.',
     location: 'Riverside Park Plaza',
     category: 'rec',
+    tags: ['rec'],
     organizer: 'City Parks & Wellness'
   }),
   createEvent('civic-2', 6, 10, 0, 60, {
@@ -88,6 +88,7 @@
     description: 'Informal gathering to discuss neighborhood concerns and meet your neighbors.',
     location: 'Community Center Lobby',
     category: 'civic',
+    tags: ['civic'],
     organizer: '5th Ward Council'
   }),
   createEvent('tech-2', 12, 14, 30, 90, {
@@ -95,23 +96,23 @@
     description: 'Hands-on session for beginners to learn web development basics.',
     location: 'Innovation Hub, 2nd Floor Classroom',
     category: 'tech',
+    tags: ['tech'],
     organizer: 'Midtown Tech Guild'
   }),
-=======
->>>>>>> 8562a5c4
   createEvent('music-1', 12, 20, 0, 90, {
     title: 'Moonlit Music on the Green',
     description: 'Open-air performances from local ensembles with projection art and light installations.',
     location: 'Harborview Amphitheater',
-<<<<<<< HEAD
-    category: 'rec',
+    category: 'music',
+    tags: ['music', 'arts', 'rec'],
     organizer: 'Sound & Shore Collective'
   }),
   createEvent('arts-1', 5, 19, 0, 120, {
     title: 'Community Art Gallery Opening',
     description: 'Celebrate local artists with refreshments and live demonstrations.',
     location: 'Downtown Arts Center',
-    category: 'rec',
+    category: 'arts',
+    tags: ['arts', 'rec'],
     organizer: 'Downtown Arts Collective'
   }),
   createEvent('kids-1', 8, 10, 30, 90, {
@@ -119,6 +120,7 @@
     description: 'Interactive storytelling followed by a themed craft activity for children ages 4-10.',
     location: 'Downtown Library Children\'s Room',
     category: 'library',
+    tags: ['library', 'kids'],
     organizer: 'Downtown Library Association'
   }),
   createEvent('volunteer-2', 10, 9, 0, 180, {
@@ -126,6 +128,7 @@
     description: 'Join fellow volunteers to clean up the shoreline and protect local wildlife.',
     location: 'Harborview Beach',
     category: 'volunteer',
+    tags: ['volunteer', 'rec'],
     organizer: 'Coastal Conservation Group'
   }),
   createEvent('market-2', 17, 8, 0, 180, {
@@ -133,12 +136,8 @@
     description: 'Local artisans showcase handmade jewelry, pottery, textiles, and more.',
     location: 'Historic Market Square',
     category: 'market',
+    tags: ['market', 'arts'],
     organizer: 'Artisan Market Guild'
-=======
-    category: 'music',
-    tags: ['music', 'arts', 'rec'],
-    organizer: 'Sound & Shore Collective'
->>>>>>> 8562a5c4
   })
 ];
 
